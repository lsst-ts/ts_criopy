--- conflicted
+++ resolved
@@ -34,16 +34,6 @@
     QVBoxLayout,
     QWidget,
 )
-<<<<<<< HEAD
-from PySide2.QtCore import Signal, Slot, Qt
-from asyncqt import asyncSlot
-
-from lsst.ts.idl.enums.MTM1M3 import (
-    DetailedState,
-    HardpointActuatorMotionStates,
-)
-=======
->>>>>>> c246d9b5
 
 from ..GUI import (
     ArrayGrid,
@@ -453,23 +443,6 @@
         for hp in range(6):
             rowLabels[hp].setValue(hpData[hp])
 
-<<<<<<< HEAD
-    @SALCommand
-    def _enableHardpointChase(self):
-        return self.m1m3.remote.cmd_enableHardpointChase
-
-    @asyncSlot()
-    async def _enableHPChase(self):
-        await self._enableHardpointChase()
-
-    @SALCommand
-    def _disableHardpointChase(self):
-        return self.m1m3.remote.cmd_disableHardpointChase
-
-    @asyncSlot()
-    async def _disableHPChase(self):
-        await self._disableHardpointChase()
-=======
     @asyncSlot()
     async def _enableHPChase(self):
         await SALCommand(self, self.m1m3.remote.cmd_enableHardpointChase)
@@ -477,7 +450,6 @@
     @asyncSlot()
     async def _disableHPChase(self):
         await SALCommand(self, self.m1m3.remote.cmd_disableHardpointChase)
->>>>>>> c246d9b5
 
     @Slot(map)
     def hardpointActuatorSettings(self, data):
