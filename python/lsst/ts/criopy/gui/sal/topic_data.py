# This file is part of the cRIO GUI.
#
# Developed for the LSST Telescope and Site Systems.
# This product includes software developed by the LSST Project
# (https://www.lsst.org). See the COPYRIGHT file at the top - level directory
# of this distribution for details of code ownership.
#
# This program is free software : you can redistribute it and / or modify it
# under the terms of the GNU General Public License as published by the Free
# Software Foundation, either version 3 of the License, or (at your option) any
# later version.
#
# This program is distributed in the hope that it will be useful, but WITHOUT
# ANY WARRANTY; without even the implied warranty of MERCHANTABILITY or FITNESS
# FOR A PARTICULAR PURPOSE.See the GNU General Public License for more details.
#
# You should have received a copy of the GNU General Public License along with
# this program.If not, see <https://www.gnu.org/licenses/>.

import typing

from lsst.ts.salobj import BaseMsgType
from PySide6.QtCore import Slot

from ...salcomm import MetaSAL
from ..actuatorsdisplay import Scales

__all__ = ["TopicData", "TopicField"]


class TopicField:
    """
    Field inside topic. Holds together data needed to properly display values.

    Attributes
    ----------
    name : `str`
        Text displayed in selection list box.
    field_name : `str`
        Name of field inside SAL/DDS topic.
    value_index : `int`
        Variable kind.
    scale_type : `Scales`
        Scale type. Select scale used to display field values.
    fmt :  str (optional)
<<<<<<< HEAD
        Format
=======
        Format string to display the field value.
>>>>>>> 07cc1234
    """

    def __init__(
        self,
        name: str,
        field_name: str,
        value_index: int,
        scale_type: Scales = Scales.GAUGE,
        fmt: str | None = None,
    ):
        self.name = name
        self.field_name = field_name
        self.value_index = value_index
        self.scale_type = scale_type
        self.fmt = fmt

    def getValue(self, data: BaseMsgType) -> typing.Any:
        return getattr(data, self.field_name)


class OnOffField(TopicField):
    def __init__(self, name: str, field_name: str, value_index: int):
        super().__init__(name, field_name, value_index, Scales.ONOFF)


class WarningField(TopicField):
    def __init__(self, name: str, field_name: str, value_index: int):
        super().__init__(name, field_name, value_index, Scales.WARNING)


class WaitingField(TopicField):
    def __init__(self, name: str, field_name: str, value_index: int):
        super().__init__(name, field_name, value_index, Scales.WAITING)


class EnabledDisabledField(TopicField):
    def __init__(self, name: str, field_name: str, value_index: int):
        super().__init__(name, field_name, value_index, Scales.ENABLED_DISABLED)


class TopicData:
    """
    Holds topic available for display.

    Attributes
    ----------
    name : `str`
        Name to display in selection list box.
    fields : `[TopicField]`
        Fields available inside topic. Array of TopicField.
    topic : `str`
        Name of the topic. Equals to SAL/DDS topic name for telemetry, needs
        evt_ prefix for events.
    isEvent : `bool`, optional
        True if topic is an event. Data are extracted from remote with evt_
        prefix. Defaults to True
    command : `str`, optional
        If not None (the default value), suffix of commands to clear and apply
        (update) values.
    """

    def __init__(
        self,
        name: str,
        fields: list[TopicField],
        topic: str | None,
        isEvent: bool = True,
        command: str | None = None,
    ):
        self.name = name
        self.fields = fields
        self.selectedField = 0
        self.topic = topic
        self.isEvent = isEvent
        self.command = command

    def getTopic(self) -> str:
        if self.topic is None:
            raise RuntimeError("Called getTopic for topic-less Topic")
        if self.isEvent:
            return "evt_" + self.topic
        return "tel_" + self.topic

    def change_topic(self, index: int, slot: Slot, comm: MetaSAL) -> None:
        """Called when new topic is selected.

        Parameters
        ----------
        index: `int`
            New field index.
        slot: `Slot`
            Slot for data reception.
        comm: `MetaSAL`
            MetaSAL with data.
        """
        raise NotImplementedError("TopicData structure must implement change_topic")<|MERGE_RESOLUTION|>--- conflicted
+++ resolved
@@ -43,11 +43,7 @@
     scale_type : `Scales`
         Scale type. Select scale used to display field values.
     fmt :  str (optional)
-<<<<<<< HEAD
-        Format
-=======
         Format string to display the field value.
->>>>>>> 07cc1234
     """
 
     def __init__(
