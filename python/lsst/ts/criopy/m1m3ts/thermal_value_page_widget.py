--- conflicted
+++ resolved
@@ -159,26 +159,15 @@
         self.heaters = [0] * 96
 
         self.set_heaters_button = self.SetButton(self, Buttons.HEATERS)
-<<<<<<< HEAD
-        self.setFansButton = self.SetButton(self, Buttons.FANS)
-=======
         self.set_fans_button = self.SetButton(self, Buttons.FANS)
->>>>>>> 07cc1234
 
         self.flat_demand = QSpinBox()
         self.flat_demand.setRange(0, 255)
 
-<<<<<<< HEAD
-        self.setConstantButton = QPushButton("Set constant")
-        self.setConstantButton.setToolTip("Sets all target values to given constant")
-        self.setConstantButton.setDisabled(True)
-        self.setConstantButton.clicked.connect(self.set_constant)
-=======
         self.set_constant_button = QPushButton("Set constant")
         self.set_constant_button.setToolTip("Sets all target values to given constant")
         self.set_constant_button.setDisabled(True)
         self.set_constant_button.clicked.connect(self.set_constant)
->>>>>>> 07cc1234
 
         self.cancel_button = QPushButton("Cancel")
         self.cancel_button.setToolTip("Cancel value editing")
@@ -187,17 +176,10 @@
 
         command_layout = QGridLayout()
         command_layout.addWidget(self.flat_demand, 0, 0)
-<<<<<<< HEAD
-        command_layout.addWidget(self.setConstantButton, 0, 1)
-        command_layout.addWidget(self.cancel_button, 0, 2, 2, 1)
-        command_layout.addWidget(self.set_heaters_button, 1, 0)
-        command_layout.addWidget(self.setFansButton, 1, 1)
-=======
         command_layout.addWidget(self.set_constant_button, 0, 1)
         command_layout.addWidget(self.cancel_button, 0, 2, 2, 1)
         command_layout.addWidget(self.set_heaters_button, 1, 0)
         command_layout.addWidget(self.set_fans_button, 1, 1)
->>>>>>> 07cc1234
 
         hBox = QHBoxLayout()
         hBox.addLayout(command_layout)
@@ -218,15 +200,9 @@
     def cancel(self) -> None:
         self.freezed = False
         self.data_widget.setEditTriggers(QAbstractItemView.NoEditTriggers)
-<<<<<<< HEAD
-        self.setConstantButton.setDisabled(True)
-        self.setFansButton.setEnabled(True)
-        self.setFansButton.cancel()
-=======
         self.set_constant_button.setDisabled(True)
         self.set_fans_button.setEnabled(True)
         self.set_fans_button.cancel()
->>>>>>> 07cc1234
         self.set_heaters_button.setEnabled(True)
         self.set_heaters_button.cancel()
         self.cancel_button.setDisabled(True)
@@ -234,11 +210,7 @@
     async def _heater_fan_demand(self, **kwargs: typing.Any) -> None:
         await command(self, self.m1m3ts.remote.cmd_heater_fan_demand, **kwargs)
 
-<<<<<<< HEAD
-    def startEdit(self, kind: Buttons) -> None:
-=======
     def start_edit(self, kind: Buttons) -> None:
->>>>>>> 07cc1234
         if kind == Buttons.HEATERS:
             self.update_values(self.heaters, True)
             self.set_fans_button.setDisabled(True)
@@ -249,11 +221,7 @@
         self.data_widget.setEditTriggers(QAbstractItemView.AllEditTriggers)
         self.data_widget.setEnabled(True)
         self.cancel_button.setEnabled(True)
-<<<<<<< HEAD
-        self.setConstantButton.setEnabled(True)
-=======
         self.set_constant_button.setEnabled(True)
->>>>>>> 07cc1234
 
     async def heater_fan_demand(self, kind: Buttons) -> None:
         data = self.data_widget.getValues()
@@ -278,11 +246,7 @@
             self.data_widget.empty()
             return
 
-<<<<<<< HEAD
-        self.data_widget.setValues(values)
-=======
         self.data_widget.setValues(values, fmt=fmt)
->>>>>>> 07cc1234
 
 
 class ThermalValuePageWidget(TopicWindow):
@@ -303,10 +267,6 @@
         if data is None or self.field is None:
             self.command_widget.update_values(None)
         else:
-<<<<<<< HEAD
-            self.command_widget.update_values(self.field.getValue(data))
-=======
             self.command_widget.update_values(
                 self.field.getValue(data), fmt=self.field.fmt
-            )
->>>>>>> 07cc1234
+            )